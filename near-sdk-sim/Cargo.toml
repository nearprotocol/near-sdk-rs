[package]
name = "near-sdk-sim"
version = "3.0.0-pre.3"
authors = ["Near Inc <hello@near.org>"]
edition = "2018"
publish = false


[dependencies]
near-sdk = { path = "../near-sdk", version = "=3.0.0-pre.3" }
near-crypto = "0.1.0"
near-primitives = "0.1.0-pre.1"
near-vm-logic = "4.0.0-pre.1"

near-pool = "0.1.0-pre.1"
near-store = "0.1.0-pre.1"
near-runtime = "4.0.0-pre.1"

lazy-static-include = "3"
<<<<<<< HEAD

=======
near-pool = { git = "https://github.com/near/nearcore.git", rev = "1e88c6c699e3a2c49c6cbd09d284f69885982e80" }
near-store = { git = "https://github.com/near/nearcore.git", rev = "1e88c6c699e3a2c49c6cbd09d284f69885982e80" }
node-runtime = { git = "https://github.com/near/nearcore.git", rev = "1e88c6c699e3a2c49c6cbd09d284f69885982e80", features=["costs_counting"] }

# Temporary workaround see https://github.com/bitvecto-rs/bitvec/issues/105
>>>>>>> d89efc01
funty = "=1.1.0"

[dev-dependencies]
quickcheck = "0.9"
quickcheck_macros = "0.9"
fungible-token = { path="../examples/fungible-token/ft" }

[features]
default = []
<<<<<<< HEAD
no_cache = ["near-store/no_cache", "near-runtime/no_cache"]
no_sim = []
=======
no_cache = ["near-store/no_cache", "node-runtime/no_cache"]
no_sim = []
no_contract_cache = []
>>>>>>> d89efc01
<|MERGE_RESOLUTION|>--- conflicted
+++ resolved
@@ -17,15 +17,7 @@
 near-runtime = "4.0.0-pre.1"
 
 lazy-static-include = "3"
-<<<<<<< HEAD
-
-=======
-near-pool = { git = "https://github.com/near/nearcore.git", rev = "1e88c6c699e3a2c49c6cbd09d284f69885982e80" }
-near-store = { git = "https://github.com/near/nearcore.git", rev = "1e88c6c699e3a2c49c6cbd09d284f69885982e80" }
-node-runtime = { git = "https://github.com/near/nearcore.git", rev = "1e88c6c699e3a2c49c6cbd09d284f69885982e80", features=["costs_counting"] }
-
 # Temporary workaround see https://github.com/bitvecto-rs/bitvec/issues/105
->>>>>>> d89efc01
 funty = "=1.1.0"
 
 [dev-dependencies]
@@ -35,11 +27,6 @@
 
 [features]
 default = []
-<<<<<<< HEAD
 no_cache = ["near-store/no_cache", "near-runtime/no_cache"]
 no_sim = []
-=======
-no_cache = ["near-store/no_cache", "node-runtime/no_cache"]
-no_sim = []
-no_contract_cache = []
->>>>>>> d89efc01
+no_contract_cache = []